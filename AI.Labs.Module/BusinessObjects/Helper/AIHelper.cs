﻿using OpenAI.Managers;
using OpenAI;
using OpenAI.ObjectModels.RequestModels;
using OpenAI.ObjectModels;
using NAudio.Wave;
using System.Diagnostics;
using System.Runtime.Versioning;
using OpenAI.ObjectModels.ResponseModels;
using DevExpress.ExpressApp;
using AI.Labs.Module.Translate;
using DevExpress.ExpressApp.Model;

namespace AI.Labs.Module.BusinessObjects
{
    [SupportedOSPlatform("windows")]
    public static class AIHelper
    {
        public static IObjectSpace ObjectSpace { get; set; }
        //public static string LocalGetTextFromAudio(string fileName)
        //{//-p 8 -t 16
        //    var cmd = @"D:\ai.stt\main.exe";
        //    var arg = $@"-l zh  -m D:\ai.stt\ggml-large-v1.bin  -otxt -nt -f {fileName}";
        //    var psi = new ProcessStartInfo(cmd, arg);
        //    psi.WorkingDirectory = "d:\\ai.stt\\";
        //    //psi.RedirectStandardError = true;
        //    //psi.RedirectStandardOutput = true;
        //    //psi.UseShellExecute = false;
        //    var p = new Process();
        //    p.StartInfo = psi;
        //    p.EnableRaisingEvents = true;
        //    p.ErrorDataReceived += (s, e) =>
        //    {

        //    };
        //    p.OutputDataReceived += (s, e) =>
        //    {

        //    };
        //    p.Exited += (s, e) =>
        //    {

        //    };

        //    p.Start();

        //    p.WaitForExit();

        //    Thread.Sleep(2000);
        //    //var error = p.StandardError.ReadToEnd();
        //    //var rst = p.StandardOutput.ReadToEnd();
        //    //if (!string.IsNullOrEmpty(error))
        //    //{
        //    //    Debug.WriteLine(error);
        //    //}
        //    //if (!string.IsNullOrEmpty(rst))
        //    //{
        //    //    Debug.WriteLine(rst);
        //    //}

        //    var txt = fileName[..^4] + ".txt";
        //    return File.ReadAllText(txt);
        //    //var speechEngine = new SpeechRecognitionEngine();
        //    //speechEngine.SetInputToWaveFile(fileName);
        //    //speechEngine.LoadGrammar(new DictationGrammar());
        //    //speechEngine.SpeechRecognized += (s, a) =>
        //    //{
        //    //    Debug.WriteLine(a.Result.Text);
        //    //};
        //    //var result = speechEngine.Recognize();
        //    //return result.Text;
        //}
        //public async static Task<(string Text, bool IsError)> GetTextFromAudio(string fileName)
        //{
        //    //transcript = openai.Audio.translate(model = "whisper-1", file = "openai.mp3", response_format = "text")
        //    var sdk = new OpenAIService(new OpenAiOptions()
        //    {
        //        BaseDomain = "https://api.openai-proxy.org",
        //        ApiKey =
        //         //"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"
        //         "sk-7A5enIMIVH4PtxML4TL0M6Khi1ty8INWpQfvR6gykqgfCY6z"
        //    });

        //    var sampleFile = await File.ReadAllBytesAsync($"{fileName}");
        //    var audioResult = await sdk.Audio.CreateTranscription(new AudioCreateTranscriptionRequest
        //    {
        //        FileName = fileName,
        //        File = sampleFile,
        //        Model = Models.WhisperV1,
        //        ResponseFormat = StaticValues.AudioStatics.ResponseFormat.Text
        //    });
        //    if (audioResult.Successful)
        //    {
        //        return (Text: string.Join("\n", audioResult.Text), IsError: false);
        //    }
        //    else
        //    {
        //        var error = "";
        //        if (audioResult.Error == null)
        //        {
        //            error = "未知错误";
        //        }
        //        else
        //        {
        //            error = string.Join("\n", audioResult.Error.Messages);
        //        }
        //        return (Text: error, true);
        //    }
        //}

        public static bool localServerStarted = false;
        public static Process LlmServerProcess;
        public static object flag = new object();
        public static OpenAIService CreateOpenAIService(AIModel model, int n_ctx = 512
            //string apiKey = "sk-7A5enIMIVH4PtxML4TL0M6Khi1ty8INWpQfvR6gykqgfCY6z",
            //string baseDomain = "http://127.0.0.1:8000"
            ////string baseDomain = "https://api.openai-proxy.org"
            )
        {
            lock (flag)
            {
                if (model.ModelCategory == ModelCategory.LlamaCPPLocalServer)
                {
                    if (!localServerStarted)
                    {
                        var ngl = "";
                        if (model.LoadGpuLayer != 0)
                        {
                            ngl = $"-ngl {model.LoadGpuLayer}";
                        }
                        var host = "";
                        if (!string.IsNullOrEmpty(model.ApiUrlBase))
                        {
                            host = $"--host {model.Host}";
                        }
                        var port = "";
                        if (model.LocalServicePort != 0)
                        {
                            port = $"--port {model.LocalServicePort}";
                        }
                        var ctx = "";
                        if (n_ctx != 512)
                        {
                            ctx = $"-c {n_ctx}";
                        }
                        var psi = new ProcessStartInfo();
                        psi.UseShellExecute = false;
                        psi.FileName = model.ServerProgramFilePath;
                        psi.Arguments = $" -m {model.ModelFilePath} {ngl} {host} {port} {model.LocalServerArgument} {ctx}";

                        Debug.WriteLine($"{psi.FileName} {psi.Arguments}");

                        var p = new Process();
                        p.EnableRaisingEvents = true;
                        p.StartInfo = psi;
                        p.Exited += P_Exited;
                        LlmServerProcess = p;
                        p.Start();


                        localServerStarted = true;
                    }
                }

                var baseDomain = model.ApiUrlBase;
                if (model.LocalServicePort != 0)
                {
                    if (baseDomain.EndsWith("/"))
                    {
                        baseDomain = baseDomain[..^1];
                    }

                    baseDomain += ":" + model.LocalServicePort.ToString();
                }

                return new OpenAIService(
                        new OpenAiOptions()
                        {
                            BaseDomain = baseDomain,
                            ApiKey = string.IsNullOrEmpty(model.ApiKey) ? "1" : model.ApiKey
                            //"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"
                            //"sk-7A5enIMIVH4PtxML4TL0M6Khi1ty8INWpQfvR6gykqgfCY6z"
                        });
            }
        }

        private static void P_Exited(object sender, EventArgs e)
        {
            localServerStarted = false;
            LlmServerProcess = null;
        }

        //[Obsolete]
        //public static async Task Ask(this XafApplication xaf, string systemPrompt, string userMessage, AIModel aiModel, Action<ChatMessage> processResult,  bool streamOut = true, int streamOutCount = 1, bool refreshUI = true)
        //{
        //    var sw = Stopwatch.StartNew();

        //        var t = Ask(systemPrompt, userMessage,, aiModel);
        //        var i = 0;
        //        await foreach (var item in t)
        //        {
        //            if (!string.IsNullOrEmpty(item))
        //            {
        //                streamOutProcessResult(item);
        //                i++;
        //                if (refreshUI && i % streamOutCount == 0)
        //                {
        //                    xaf.UIThreadDoEvents();
        //                }
        //            }
        //            Debug.WriteLine(item);
        //        }



        //    if (refreshUI)
        //        xaf.UIThreadDoEvents();
        //    sw.Stop();
        //    Debug.WriteLine($"生成完成!用时:{sw.Elapsed}");
        //    xaf.ShowViewStrategy.ShowMessage($"生成完成!用时:{sw.Elapsed}");
        //}

        //[Obsolete]
        //public async static Task<(string Message, bool IsError)> Ask(string systemPrompt, string userMessage, AIModel aiModel)
        //{
        //    var openAiService = CreateOpenAIService(baseDomain: aiModel.ApiUrlBase, apiKey: aiModel.ApiKey);
        //    // ChatGPT Official API
        //    var completionResult = await openAiService.ChatCompletion.CreateCompletion(new ChatCompletionCreateRequest
        //    {
        //        Messages = new List<ChatMessage>
        //        {
        //            ChatMessage.FromSystem(systemPrompt),
        //            ChatMessage.FromUser(userMessage)
        //        },
        //        Model = aiModel.Name,
        //    });
        //    return completionResult.GetAIResponse();
        //}

        public static OpenAIService DefaultAIService
        {
            get
            {
                var def = ObjectSpace.GetObjectsQuery<AIModel>().FirstOrDefault(t => t.IsDefault);
                if (def == null)
                {
                    throw new UserFriendlyException("没有设置默认的AIModel");
                }

                return new OpenAIService(new OpenAiOptions()
                {
                    BaseDomain = def.ApiUrlBase,
                    ApiKey = def.ApiKey,
                    DefaultModelId = "qwen"
                });
            }
        }


        public async static Task Ask(
            string userMessage,
            Action<ChatMessage> processResult,
            bool streamOut = true,
            float temperature = 0.7f,
            int n_ctx = 512,
            AIModel aiModel = null,
            PredefinedRole role = null,
            string systemPrompt = null,
            SynchronizationContext uiContext = null
            )
        {
            ArgumentNullException.ThrowIfNull(userMessage, nameof(userMessage));
            ArgumentNullException.ThrowIfNull(processResult, nameof(processResult));

            var openAiService = aiModel != null ?
                CreateOpenAIService(aiModel, n_ctx) :
                DefaultAIService
                ;
            var modelName = aiModel?.Name ?? "qwen";
            #region 组织request
            var request = new ChatCompletionCreateRequest
            {
                Messages = new List<ChatMessage>(),
                Model = modelName,
                Temperature = temperature
            };

            if (!string.IsNullOrEmpty(systemPrompt))
            {
                request.Messages.Add(ChatMessage.FromSystem(systemPrompt));
            }

            if (role != null)
            {
                foreach (var item in role.Prompts)
                {
                    var msg = item.Message;
                    request.Messages.Add(new ChatMessage(item.ChatRole.ToString(), msg));
                }
            }

            if (!string.IsNullOrEmpty(userMessage))
                request.Messages.Add(ChatMessage.FromUser(userMessage));
            #endregion

            await AskCore(processResult, streamOut, openAiService, request, uiContext);
        }


        //public async static Task Ask(
        //    string systemPrompt, string userMessage,
        //    Action<ChatMessage> processResult,
        //    AIModel aiModel,
        //    bool streamOut = true,
        //    float temperature = 0.7f,
        //    int n_ctx = 512
        //    )
        //{
        //    await AskCore(systemPrompt, userMessage, processResult, aiModel, streamOut, temperature, n_ctx);
        //}

<<<<<<< HEAD
        /// <summary>
        /// 使用一个相同的系统提示,提出多个问题
        /// 按顺序执行
        /// </summary>
        /// <param name="systemPrompt"></param>
        /// <param name="userMessage"></param>
        /// <param name="processResult"></param>
        /// <param name="aiModel"></param>
        /// <param name="streamOut"></param>
        /// <param name="temperature"></param>
        /// <param name="n_ctx"></param>
        /// <returns></returns>
        public async static Task AskBatch(string systemPrompt, string[] userMessage, Action<ChatMessage> processResult, AIModel aiModel,
            bool streamOut = true,
            float temperature = 0.7f,
            int n_ctx = 512
        )
        {
            foreach (var item in userMessage)
            {
                await AskCore(systemPrompt, item, processResult, aiModel, streamOut, temperature, n_ctx);
            }
        }

        /// <summary>
        /// 新版本，别的考虑作废
        /// </summary>
        /// <param name="systemPrompt"></param>
        /// <param name="userMessage"></param>
        /// <param name="processResult"></param>
        /// <param name="streamOut"></param>
        /// <param name="url"></param>
        /// <param name="api_key"></param>
        /// <param name="modelName"></param>
        /// <returns></returns>
        async static Task AskCore(string systemPrompt, string userMessage,
            Action<ChatMessage> processResult,
            AIModel model,
            bool streamOut,
            float temperature,
            int n_ctx = 512
            )
        {
            var openAiService = CreateOpenAIService(model, n_ctx);
=======
        ///// <summary>
        ///// 新版本，别的考虑作废
        ///// </summary>
        ///// <param name="systemPrompt"></param>
        ///// <param name="userMessage"></param>
        ///// <param name="processResult"></param>
        ///// <param name="streamOut"></param>
        ///// <param name="url"></param>
        ///// <param name="api_key"></param>
        ///// <param name="modelName"></param>
        ///// <returns></returns>
        //async static Task AskCore(
        //    string systemPrompt, 
        //    string userMessage,
        //    Action<ChatMessage> processResult,
        //    AIModel model,
        //    bool streamOut,
        //    float temperature,
        //    int n_ctx = 512
        //    )
        //{
        //    var openAiService = CreateOpenAIService(model, n_ctx);
>>>>>>> 890e3535

        //    #region 组织request
        //    var request = new ChatCompletionCreateRequest
        //    {
        //        Messages = new List<ChatMessage>() {
        //            ChatMessage.FromSystem(systemPrompt),
        //        },
        //        Temperature = temperature,
        //        //MaxTokens = -1,
        //        //TopP = 0.95f,
        //        //K
        //        Model = model.Name,

        //    };
        //    if (!string.IsNullOrEmpty(userMessage))
        //        request.Messages.Add(ChatMessage.FromUser(userMessage));
        //    #endregion
        //    await AskCore(processResult, streamOut, openAiService, request);
        //}



        private static async Task AskCore(
            Action<ChatMessage> processResult,
            bool streamOut,
            OpenAIService openAiService,
            ChatCompletionCreateRequest request,
            SynchronizationContext uiContext = null
            )
        {
            if (Debugger.IsAttached)
            {
                foreach (var item in request.Messages)
                {
                    Debug.WriteLine($"{item.Role}:{item.Content}");
                }
            }

            if (streamOut)
            {
                // ChatGPT Official API
                var completionResult = openAiService.ChatCompletion.CreateCompletionAsStream(request);
                if (completionResult != null)
                {
                    await foreach (var x in completionResult)
                    {
                        if (x.Successful)
                        {
                            RunInUiThread(x);
                        }
                        else
                        {
                            throw new UserFriendlyException(x.Error.Message);
                        }
                    }
                }
            }
            else
            {
                var completionResult = await openAiService.ChatCompletion.CreateCompletion(request);
                RunInUiThread(completionResult);
            }

            void RunInUiThread(ChatCompletionCreateResponse x)
            {
                if (uiContext != null)
                {
                    uiContext.Post(s => { processResult(x.Choices.FirstOrDefault().Message); }, null);
                }
                else
                {
                    processResult(x.Choices.FirstOrDefault().Message);
                }
            }
        }

        //public async static IAsyncEnumerable<string> AskStream(string systemPrompt, string userMessage, AIModel aiModel)
        //{
        //    var openAiService = CreateOpenAIService(baseDomain: aiModel.ApiUrlBase, apiKey: aiModel.ApiKey);
        //    var request = new ChatCompletionCreateRequest
        //    {
        //        Messages = new List<ChatMessage>
        //        {
        //            ChatMessage.FromSystem(systemPrompt),
        //            ChatMessage.FromUser(userMessage)
        //        },
        //        Model = aiModel.Name,
        //    };
        //    // ChatGPT Official API
        //    var completionResult = openAiService.ChatCompletion.CreateCompletionAsStream(request);
        //    if (completionResult != null)
        //    {
        //        await foreach (var x in completionResult)
        //        {
        //            if (x.Successful)
        //            {
        //                yield return x.Choices.FirstOrDefault().Message.Content;
        //            }
        //            else
        //            {
        //                throw new UserFriendlyException(x.Error.Message);
        //            }
        //        }
        //    }
        //}


        //public async static Task Ask(string systemPrompt, string userMessage, Action<string, bool> processResult, string url = null)
        //{
        //    var openAiService = CreateOpenAIService(baseDomain: url);
        //    // ChatGPT Official API
        //    var completionResult = openAiService.ChatCompletion.CreateCompletionAsStream(new ChatCompletionCreateRequest
        //    {
        //        Messages = new List<ChatMessage>
        //        {
        //            ChatMessage.FromSystem(systemPrompt),
        //            ChatMessage.FromUser(userMessage)
        //        },
        //        Model = Models.Gpt_3_5_Turbo,
        //    });
        //    await foreach (var x in completionResult)
        //    {
        //        var rst = x.Successful ? x.Choices.FirstOrDefault().Message.Content : x.Error.Message;
        //        processResult(rst, x.Successful);
        //    }
        //}
        //public static (string Message, bool IsError) GetAIResponse(this ChatCompletionCreateResponse completionResult)
        //{
        //    if (completionResult.Successful)
        //    {
        //        return (completionResult.Choices.First().Message.Content, false);
        //    }
        //    else
        //    {
        //        return (string.Join("\n", completionResult.Error.Messages), true);
        //    }
        //}
    }
}<|MERGE_RESOLUTION|>--- conflicted
+++ resolved
@@ -318,52 +318,6 @@
         //    await AskCore(systemPrompt, userMessage, processResult, aiModel, streamOut, temperature, n_ctx);
         //}
 
-<<<<<<< HEAD
-        /// <summary>
-        /// 使用一个相同的系统提示,提出多个问题
-        /// 按顺序执行
-        /// </summary>
-        /// <param name="systemPrompt"></param>
-        /// <param name="userMessage"></param>
-        /// <param name="processResult"></param>
-        /// <param name="aiModel"></param>
-        /// <param name="streamOut"></param>
-        /// <param name="temperature"></param>
-        /// <param name="n_ctx"></param>
-        /// <returns></returns>
-        public async static Task AskBatch(string systemPrompt, string[] userMessage, Action<ChatMessage> processResult, AIModel aiModel,
-            bool streamOut = true,
-            float temperature = 0.7f,
-            int n_ctx = 512
-        )
-        {
-            foreach (var item in userMessage)
-            {
-                await AskCore(systemPrompt, item, processResult, aiModel, streamOut, temperature, n_ctx);
-            }
-        }
-
-        /// <summary>
-        /// 新版本，别的考虑作废
-        /// </summary>
-        /// <param name="systemPrompt"></param>
-        /// <param name="userMessage"></param>
-        /// <param name="processResult"></param>
-        /// <param name="streamOut"></param>
-        /// <param name="url"></param>
-        /// <param name="api_key"></param>
-        /// <param name="modelName"></param>
-        /// <returns></returns>
-        async static Task AskCore(string systemPrompt, string userMessage,
-            Action<ChatMessage> processResult,
-            AIModel model,
-            bool streamOut,
-            float temperature,
-            int n_ctx = 512
-            )
-        {
-            var openAiService = CreateOpenAIService(model, n_ctx);
-=======
         ///// <summary>
         ///// 新版本，别的考虑作废
         ///// </summary>
@@ -386,7 +340,6 @@
         //    )
         //{
         //    var openAiService = CreateOpenAIService(model, n_ctx);
->>>>>>> 890e3535
 
         //    #region 组织request
         //    var request = new ChatCompletionCreateRequest
